--- conflicted
+++ resolved
@@ -25,12 +25,7 @@
 def reactiveStreamsVersion = '1.0.2'
 def slf4jVersion = '1.7.25'
 def releaseVersion = System.properties.RELEASE_VERSION
-<<<<<<< HEAD
 version = releaseVersion ? releaseVersion : getDevelopmentVersion()
-=======
-version = releaseVersion ? releaseVersion : new SimpleDateFormat('yyyy-MM-dd\'T\'HH-mm-ss').format(new Date())
-def versionToPublish = version
->>>>>>> 2d59f008
 group = 'com.graphql-java'
 
 
